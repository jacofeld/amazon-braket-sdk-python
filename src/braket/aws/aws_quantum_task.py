--- conflicted
+++ resolved
@@ -460,13 +460,9 @@
     create_task_kwargs.update(
         {
             "action": problem.to_ir().json(),
-<<<<<<< HEAD
-            "deviceParameters": device_params.json(),
-=======
             "deviceParameters": DwaveDeviceParameters.parse_obj(device_parameters).json(
                 exclude_none=True
             ),
->>>>>>> 06572222
         }
     )
 
